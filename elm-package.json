{
    "version": "1.0.0",
    "summary": "Keccak and SHA3 hashes",
    "repository": "https://github.com/prozacchiwawa/elm-keccak.git",
    "license": "BSD3",
    "source-directories": [
        "src"
    ],
    "exposed-modules": [
        "Keccak"
    ],
    "dependencies": {
        "elm-community/array-extra": "1.0.2 <= v < 2.0.0",
        "elm-community/list-extra": "6.1.0 <= v < 7.0.0",
<<<<<<< HEAD
        "elm-lang/core": "5.1.1 <= v < 6.0.0"
=======
        "elm-lang/core": "5.1.1 <= v < 6.0.0",
        "rtfeldman/hex": "1.0.0 <= v < 2.0.0"
>>>>>>> 1e118d9b
    },
    "elm-version": "0.18.0 <= v < 0.19.0"
}<|MERGE_RESOLUTION|>--- conflicted
+++ resolved
@@ -12,12 +12,7 @@
     "dependencies": {
         "elm-community/array-extra": "1.0.2 <= v < 2.0.0",
         "elm-community/list-extra": "6.1.0 <= v < 7.0.0",
-<<<<<<< HEAD
         "elm-lang/core": "5.1.1 <= v < 6.0.0"
-=======
-        "elm-lang/core": "5.1.1 <= v < 6.0.0",
-        "rtfeldman/hex": "1.0.0 <= v < 2.0.0"
->>>>>>> 1e118d9b
     },
     "elm-version": "0.18.0 <= v < 0.19.0"
 }